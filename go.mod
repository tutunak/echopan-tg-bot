--- conflicted
+++ resolved
@@ -1,13 +1,8 @@
 module github.com/tutuna/echopan
 
-<<<<<<< HEAD
 go 1.23.0
 
 toolchain go1.23.7
-=======
-go 1.21.5
-toolchain go1.24.1
->>>>>>> d0194565
 
 require (
 	github.com/google/subcommands v1.2.0
